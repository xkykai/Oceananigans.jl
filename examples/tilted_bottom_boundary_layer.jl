--- conflicted
+++ resolved
@@ -143,11 +143,7 @@
 
 using Oceananigans.Units
 
-<<<<<<< HEAD
 simulation = Simulation(model, Δt = 0.5 * minimum_zspacing(grid) / V∞, stop_time = 2days)
-=======
-simulation = Simulation(model, Δt = 0.5 * min_Δz(grid) / V∞, stop_time = 1days)
->>>>>>> 94eeef1b
 
 # We use `TimeStepWizard` to adapt our time-step and print a progress message,
 
