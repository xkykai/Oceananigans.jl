include("dependencies_for_runtests.jl")

@testset "Oceananigans" begin
    if group == :unit || group == :all
        @testset "Unit tests" begin
            include("test_grids.jl")
            include("test_operators.jl")
            include("test_boundary_conditions.jl")
            include("test_field.jl")
            include("test_reduced_fields.jl")
            include("test_kernel_computed_field.jl")
            include("test_halo_regions.jl")
            include("test_coriolis.jl")
            include("test_buoyancy.jl")
            include("test_stokes_drift.jl")
            include("test_utils.jl")
            include("test_schedules.jl")
        end
    end

    if group == :solvers || group == :all
        @testset "Solvers" begin
            include("test_batched_tridiagonal_solver.jl")
            include("test_preconditioned_conjugate_gradient_solver.jl")
            include("test_poisson_solvers.jl")
            include("test_matrix_poisson_solver.jl")
        end
    end

    if group == :time_stepping_1 || group == :all
        @testset "Model and time stepping tests (part 1)" begin
            include("test_nonhydrostatic_models.jl")
            include("test_time_stepping.jl")
        end
    end

    if group == :time_stepping_2 || group == :all
        @testset "Model and time stepping tests (part 2)" begin
            include("test_boundary_conditions_integration.jl")
            include("test_forcings.jl")
            include("test_turbulence_closures.jl")
            include("test_dynamics.jl")
        end
    end

    if group == :shallow_water || group == :all
        include("test_shallow_water_models.jl")
    end

    if group == :hydrostatic_free_surface || group == :all
        @testset "HydrostaticFreeSurfaceModel tests" begin
            include("test_hydrostatic_free_surface_models.jl")
            include("test_ensemble_hydrostatic_free_surface_models.jl")
            include("test_hydrostatic_free_surface_immersed_boundaries.jl")
            include("test_vertical_vorticity_field.jl")
            include("test_implicit_free_surface_solver.jl")
            include("test_hydrostatic_free_surface_immersed_boundaries_apply_surf_bc.jl")
            include("test_hydrostatic_free_surface_immersed_boundaries_vertical_integrals.jl")
<<<<<<< HEAD
            include("test_hydrostatic_free_surface_immersed_boundaries_congrad_solve.jl")
=======
>>>>>>> 04ca8e2f
        end
    end

    if group == :abstract_operations || group == :all
        @testset "AbstractOperations and broadcasting tests" begin
            include("test_abstract_operations.jl")
            include("test_computed_field.jl")
            include("test_broadcasting.jl")
        end
    end

    if group == :simulation || group == :all
        @testset "Simulation tests" begin
            include("test_simulations.jl")
            include("test_diagnostics.jl")
            include("test_output_writers.jl")
            include("test_output_readers.jl")
            include("test_lagrangian_particle_tracking.jl")
        end
    end

    if group == :cubed_sphere || group == :all
        @testset "Cubed sphere tests" begin
            include("test_cubed_spheres.jl")
            include("test_cubed_sphere_halo_exchange.jl")
            include("test_cubed_sphere_circulation.jl")
        end
    end

    if group == :distributed || group == :all
        MPI.Initialized() || MPI.Init()
        include("test_distributed_models.jl")
        include("test_distributed_poisson_solvers.jl")
    end

    if group == :regression || group == :all
        include("test_regression.jl")
    end

    if group == :scripts || group == :all
        @testset "Scripts" begin
            include("test_validation.jl")
        end
    end

    if group == :convergence
        include("test_convergence.jl")
    end
end<|MERGE_RESOLUTION|>--- conflicted
+++ resolved
@@ -56,10 +56,7 @@
             include("test_implicit_free_surface_solver.jl")
             include("test_hydrostatic_free_surface_immersed_boundaries_apply_surf_bc.jl")
             include("test_hydrostatic_free_surface_immersed_boundaries_vertical_integrals.jl")
-<<<<<<< HEAD
             include("test_hydrostatic_free_surface_immersed_boundaries_congrad_solve.jl")
-=======
->>>>>>> 04ca8e2f
         end
     end
 
