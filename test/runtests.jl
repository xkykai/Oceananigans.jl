using
    Oceananigans,
    Oceananigans.Operators,
    Oceananigans.TurbulenceClosures,
    Test,
    Random,
    JLD2,
    Printf,
    Statistics,
    OffsetArrays,
    FFTW

@hascuda using CuArrays

using Statistics: mean
using LinearAlgebra: norm
using GPUifyLoops: @launch, @loop

using Oceananigans: PoissonSolver, PPN, PNN, solve_poisson_3d!,
                    velocity_div!, compute_w_from_continuity!,
<<<<<<< HEAD
                    launch_config, datatuples, device, Face, Cell,
=======
                    launch_config, datatuples, device, with_tracers,
>>>>>>> 80fd7697
                    parentdata, fill_halo_regions!, run_diagnostic,
                    TracerFields, buoyancy_frequency_squared, thermal_expansion, haline_contraction, ρ′,
                    RoquetIdealizedNonlinearEquationOfState, required_tracers

import Oceananigans: datatuple

using Oceananigans.TurbulenceClosures: ∂x_caa, ∂x_faa, ∂x²_caa, ∂x²_faa,
                                       ∂y_aca, ∂y_afa, ∂y²_aca, ∂y²_afa,
                                       ∂z_aac, ∂z_aaf, ∂z²_aac, ∂z²_aaf,
                                       ▶x_caa, ▶x_faa, ▶y_aca, ▶y_afa,
                                       ▶z_aac, ▶z_aaf

using Oceananigans.AbstractOperations

float_types = (Float32, Float64)

archs = (CPU(),)
@hascuda archs = (CPU(), GPU())

closures = (
            :ConstantIsotropicDiffusivity,
            :ConstantAnisotropicDiffusivity,
            :SmagorinskyLilly,
            :BlasiusSmagorinsky,
            :RozemaAnisotropicMinimumDissipation,
            :VerstappenAnisotropicMinimumDissipation
           )

EquationsOfState = (LinearEquationOfState, RoquetIdealizedNonlinearEquationOfState)

@testset "Oceananigans" begin
    include("test_grids.jl")
    include("test_fields.jl")
    include("test_halo_regions.jl")
    include("test_operators.jl")
    include("test_poisson_solvers.jl")
    include("test_coriolis.jl")
    include("test_buoyancy.jl")
    include("test_models.jl")
    include("test_time_stepping.jl")
    include("test_boundary_conditions.jl")
    include("test_forcings.jl")
    include("test_turbulence_closures.jl")
    include("test_dynamics.jl")
    include("test_diagnostics.jl")
    include("test_output_writers.jl")
    include("test_regression.jl")
    include("test_examples.jl")

    include("test_abstract_operations.jl")
end<|MERGE_RESOLUTION|>--- conflicted
+++ resolved
@@ -18,11 +18,7 @@
 
 using Oceananigans: PoissonSolver, PPN, PNN, solve_poisson_3d!,
                     velocity_div!, compute_w_from_continuity!,
-<<<<<<< HEAD
-                    launch_config, datatuples, device, Face, Cell,
-=======
-                    launch_config, datatuples, device, with_tracers,
->>>>>>> 80fd7697
+                    launch_config, datatuples, device, Face, Cell, with_tracers,
                     parentdata, fill_halo_regions!, run_diagnostic,
                     TracerFields, buoyancy_frequency_squared, thermal_expansion, haline_contraction, ρ′,
                     RoquetIdealizedNonlinearEquationOfState, required_tracers
