function run_thermal_bubble_regression_test(arch, grid_type)
    Nx, Ny, Nz = 16, 16, 16
    Lx, Ly, Lz = 100, 100, 100
    Δt = 6

    if grid_type == :regular
        grid = RectilinearGrid(arch, size=(Nx, Ny, Nz), extent=(Lx, Ly, Lz))
    elseif grid_type == :vertically_unstretched
        zF = range(-Lz, 0, length=Nz+1)
        grid = RectilinearGrid(arch, size=(Nx, Ny, Nz), x=(0, Lx), y=(0, Ly), z=zF)
    end

    closure = IsotropicDiffusivity(ν=4e-2, κ=4e-2)
<<<<<<< HEAD
    model = NonhydrostaticModel(grid=grid, closure=closure, coriolis=FPlane(f=1e-4))
=======
    model = NonhydrostaticModel(architecture=arch, grid=grid, closure=closure, coriolis=FPlane(f=1e-4),
                                buoyancy=SeawaterBuoyancy(), tracers=(:T, :S))
>>>>>>> 3c86d8f3
    simulation = Simulation(model, Δt=6, stop_iteration=10)

    model.tracers.T.data.parent .= 9.85
    model.tracers.S.data.parent .= 35.0

    # Add a cube-shaped warm temperature anomaly that takes up the middle 50%
    # of the domain volume.
    i1, i2 = round(Int, Nx/4), round(Int, 3Nx/4)
    j1, j2 = round(Int, Ny/4), round(Int, 3Ny/4)
    k1, k2 = round(Int, Nz/4), round(Int, 3Nz/4)
    CUDA.@allowscalar model.tracers.T.data[i1:i2, j1:j2, k1:k2] .+= 0.01

    datadep_path = "regression_test_data/thermal_bubble_regression.nc"
    regression_data_filepath = @datadep_str datadep_path

    ####
    #### Uncomment the block below to generate regression data.
    ####

    #=
    @warn ("You are generating new data for the thermal bubble regression test.")

    outputs = Dict("v" => model.velocities.v,
                   "u" => model.velocities.u,
                   "w" => model.velocities.w,
                   "T" => model.tracers.T,
                   "S" => model.tracers.S)

    nc_writer = NetCDFOutputWriter(model, outputs, filename=regression_data_filepath, schedule=IterationInterval(10))
    push!(simulation.output_writers, nc_writer)
    =#

    ####
    #### Regression test
    ####

    run!(simulation)

    ds = Dataset(regression_data_filepath, "r")

    test_fields = CUDA.@allowscalar (u = Array(interior(model.velocities.u)),
                                     v = Array(interior(model.velocities.v)),
                                     w = Array(interior(model.velocities.w)),
                                     T = Array(interior(model.tracers.T)),
                                     S = Array(interior(model.tracers.S)))

    correct_fields = CUDA.@allowscalar (u = ds["u"][:, :, :, end],
                                        v = ds["v"][:, :, :, end],
                                        w = ds["w"][:, :, :, end],
                                        T = ds["T"][:, :, :, end],
                                        S = ds["S"][:, :, :, end])

    summarize_regression_test(test_fields, correct_fields)
    
    CUDA.allowscalar(true)
    @test all(test_fields.u .≈ correct_fields.u)
    @test all(test_fields.v .≈ correct_fields.v)
    @test all(test_fields.w .≈ correct_fields.w)
    @test all(test_fields.T .≈ correct_fields.T)
    @test all(test_fields.S .≈ correct_fields.S)
    CUDA.allowscalar(false)
    
    return nothing
end<|MERGE_RESOLUTION|>--- conflicted
+++ resolved
@@ -11,12 +11,8 @@
     end
 
     closure = IsotropicDiffusivity(ν=4e-2, κ=4e-2)
-<<<<<<< HEAD
-    model = NonhydrostaticModel(grid=grid, closure=closure, coriolis=FPlane(f=1e-4))
-=======
-    model = NonhydrostaticModel(architecture=arch, grid=grid, closure=closure, coriolis=FPlane(f=1e-4),
+    model = NonhydrostaticModel(grid=grid, closure=closure, coriolis=FPlane(f=1e-4),
                                 buoyancy=SeawaterBuoyancy(), tracers=(:T, :S))
->>>>>>> 3c86d8f3
     simulation = Simulation(model, Δt=6, stop_iteration=10)
 
     model.tracers.T.data.parent .= 9.85
