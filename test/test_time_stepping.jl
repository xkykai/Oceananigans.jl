using Oceananigans.Grids: topological_tuple_length, total_size
using Oceananigans.Fields: BackgroundField
using Oceananigans.TimeSteppers: Clock
using Oceananigans.TurbulenceClosures.CATKEVerticalDiffusivities: CATKEVerticalDiffusivity

function time_stepping_works_with_flat_dimensions(arch, topology)
    size = Tuple(1 for i = 1:topological_tuple_length(topology...))
    extent = Tuple(1 for i = 1:topological_tuple_length(topology...))
    grid = RectilinearGrid(arch, size=size, extent=extent, topology=topology)
    model = NonhydrostaticModel(grid=grid)
    time_step!(model, 1, euler=true)
    return true # Test that no errors/crashes happen when time stepping.
end

function time_stepping_works_with_coriolis(arch, FT, Coriolis)
    grid = RectilinearGrid(arch, FT, size=(1, 1, 1), extent=(1, 2, 3))
    c = Coriolis(FT, latitude=45)
    model = NonhydrostaticModel(grid=grid, coriolis=c)

    time_step!(model, 1, euler=true)

    return true # Test that no errors/crashes happen when time stepping.
end

function time_stepping_works_with_closure(arch, FT, Closure; buoyancy=Buoyancy(model=SeawaterBuoyancy(FT)))

    # Add TKE tracer "e" to tracers when using CATKEVerticalDiffusivity
    tracers = [:T, :S]
    Closure === CATKEVerticalDiffusivity && push!(tracers, :e)

    # Use halos of size 2 to accomadate time stepping with AnisotropicBiharmonicDiffusivity.
    grid = RectilinearGrid(arch, FT; size=(1, 1, 1), halo=(2, 2, 2), extent=(1, 2, 3))

    model = NonhydrostaticModel(grid=grid,
                                closure=Closure(FT), tracers=tracers, buoyancy=buoyancy)

    time_step!(model, 1, euler=true)

    return true  # Test that no errors/crashes happen when time stepping.
end

function time_stepping_works_with_advection_scheme(arch, advection_scheme)
    # Use halo=(3, 3, 3) to accomodate WENO-5 advection scheme
    grid = RectilinearGrid(arch, size=(1, 1, 1), halo=(3, 3, 3), extent=(1, 2, 3))
    model = NonhydrostaticModel(grid=grid, advection=advection_scheme)
    time_step!(model, 1, euler=true)
    return true  # Test that no errors/crashes happen when time stepping.
end

function time_stepping_works_with_nothing_closure(arch, FT)
    grid = RectilinearGrid(arch, FT; size=(1, 1, 1), extent=(1, 2, 3))
    model = NonhydrostaticModel(grid=grid, closure=nothing)
    time_step!(model, 1, euler=true)
    return true  # Test that no errors/crashes happen when time stepping.
end

function time_stepping_works_with_nonlinear_eos(arch, FT, EOS)
    grid = RectilinearGrid(arch, FT; size=(1, 1, 1), extent=(1, 2, 3))

    eos = EOS()
    b = SeawaterBuoyancy(equation_of_state=eos)

<<<<<<< HEAD
    model = NonhydrostaticModel(grid=grid, buoyancy=b)
=======
    model = NonhydrostaticModel(architecture=arch, grid=grid, buoyancy=b,
                                tracers=(:T, :S))
>>>>>>> 3c86d8f3
    time_step!(model, 1, euler=true)

    return true  # Test that no errors/crashes happen when time stepping.
end

function run_first_AB2_time_step_tests(arch, FT)
    add_ones(args...) = 1.0

    # Weird grid size to catch https://github.com/CliMA/Oceananigans.jl/issues/780
    grid = RectilinearGrid(arch, FT, size=(13, 17, 19), extent=(1, 2, 3))

<<<<<<< HEAD
    model = NonhydrostaticModel(grid=grid, forcing=(T=add_ones,))
=======
    model = NonhydrostaticModel(grid=grid, architecture=arch, forcing=(T=add_ones,),
                                buoyancy=SeawaterBuoyancy(), tracers=(:T, :S))
>>>>>>> 3c86d8f3
    time_step!(model, 1, euler=true)

    # Test that GT = 1, T = 1 after 1 time step and that AB2 actually reduced to forward Euler.
    @test all(interior(model.timestepper.Gⁿ.u) .≈ 0)
    @test all(interior(model.timestepper.Gⁿ.v) .≈ 0)
    @test all(interior(model.timestepper.Gⁿ.w) .≈ 0)
    @test all(interior(model.timestepper.Gⁿ.T) .≈ 1.0)
    @test all(interior(model.timestepper.Gⁿ.S) .≈ 0)

    @test all(interior(model.velocities.u) .≈ 0)
    @test all(interior(model.velocities.v) .≈ 0)
    @test all(interior(model.velocities.w) .≈ 0)
    @test all(interior(model.tracers.T)    .≈ 1.0)
    @test all(interior(model.tracers.S)    .≈ 0)

    return nothing
end

"""
    This tests to make sure that the velocity field remains incompressible (or divergence-free) as the model is time
    stepped. It just initializes a cube shaped hot bubble perturbation in the center of the 3D domain to induce a
    velocity field.
"""
function incompressible_in_time(arch, grid, Nt, timestepper)
<<<<<<< HEAD
    model = NonhydrostaticModel(grid=grid, timestepper=timestepper)
=======
    model = NonhydrostaticModel(grid=grid, architecture=arch, timestepper=timestepper,
                                buoyancy=SeawaterBuoyancy(), tracers=(:T, :S))
>>>>>>> 3c86d8f3
    grid = model.grid
    u, v, w = model.velocities

    div_U = CenterField(arch, grid)

    # Just add a temperature perturbation so we get some velocity field.
    CUDA.@allowscalar interior(model.tracers.T)[8:24, 8:24, 8:24] .+= 0.01

    for n in 1:Nt
        ab2_or_rk3_time_step!(model, 0.05, n)
    end

    event = launch!(arch, grid, :xyz, divergence!, grid, u.data, v.data, w.data, div_U.data, dependencies=Event(device(arch)))
    wait(device(arch), event)

    min_div = CUDA.@allowscalar minimum(interior(div_U))
    max_div = CUDA.@allowscalar maximum(interior(div_U))
    max_abs_div = CUDA.@allowscalar maximum(abs, interior(div_U))
    sum_div = CUDA.@allowscalar sum(interior(div_U))
    sum_abs_div = CUDA.@allowscalar sum(abs, interior(div_U))

    @info "Velocity divergence after $Nt time steps [$(typeof(arch)), $(typeof(grid)), $timestepper]: " *
          "min=$min_div, max=$max_div, max_abs_div=$max_abs_div, sum=$sum_div, abs_sum=$sum_abs_div"

    # We are comparing with 0 so we use absolute tolerances. They are a bit larger than eps(Float64) and eps(Float32)
    # because we are summing over the absolute value of many machine epsilons. A better atol value may be
    # Nx*Ny*Nz*eps(eltype(grid)) but it's much higher than the observed max_abs_div, so out of a general abundance of caution
    # we manually insert a smaller tolerance than we might need for this test.
    return isapprox(max_abs_div, 0, atol=5e-8)
end

"""
    tracer_conserved_in_channel(arch, FT, Nt)

Create a super-coarse eddying channel model with walls in the y and test that
temperature is conserved after `Nt` time steps.
"""
function tracer_conserved_in_channel(arch, FT, Nt)
    Nx, Ny, Nz = 16, 32, 16
    Lx, Ly, Lz = 160e3, 320e3, 1024

    α = (Lz/Nz)/(Lx/Nx) # Grid cell aspect ratio.
    νh, κh = 20.0, 20.0
    νz, κz = α*νh, α*κh

    topology = (Periodic, Bounded, Bounded)
<<<<<<< HEAD
    grid = RectilinearGrid(arch, size=(Nx, Ny, Nz), extent=(Lx, Ly, Lz))
    model = NonhydrostaticModel(grid = grid,
                                closure = AnisotropicDiffusivity(νh=νh, νz=νz, κh=κh, κz=κz))
=======
    grid = RectilinearGrid(size=(Nx, Ny, Nz), extent=(Lx, Ly, Lz), architecture=arch)
    model = NonhydrostaticModel(architecture = arch, grid = grid,
                                closure = AnisotropicDiffusivity(νh=νh, νz=νz, κh=κh, κz=κz),
                                buoyancy=SeawaterBuoyancy(), tracers=(:T, :S))
>>>>>>> 3c86d8f3

    Ty = 1e-4  # Meridional temperature gradient [K/m].
    Tz = 5e-3  # Vertical temperature gradient [K/m].

    # Initial temperature field [°C].
    T₀(x, y, z) = 10 + Ty*y + Tz*z + 0.0001*rand()
    set!(model, T=T₀)

    Tavg0 = CUDA.@allowscalar mean(interior(model.tracers.T))

    for n in 1:Nt
        ab2_or_rk3_time_step!(model, 600, n)
    end

    Tavg = CUDA.@allowscalar mean(interior(model.tracers.T))
    @info "Tracer conservation after $Nt time steps [$(typeof(arch)), $FT]: " *
          "⟨T⟩-T₀=$(Tavg-Tavg0) °C"

    return isapprox(Tavg, Tavg0, atol=Nx*Ny*Nz*eps(FT))
end

function time_stepping_with_background_fields(arch)

    grid = RectilinearGrid(arch, size=(1, 1, 1), extent=(1, 1, 1))

    background_u(x, y, z, t) = π
    background_v(x, y, z, t) = sin(x) * cos(y) * exp(t)

    background_w_func(x, y, z, t, p) = p.α * x + p.β * exp(z / p.λ)
    background_w = BackgroundField(background_w_func, parameters=(α=1.2, β=0.2, λ=43))

    background_T(x, y, z, t) = background_u(x, y, z, t)

    background_S_func(x, y, z, t, α) = α * y
    background_S = BackgroundField(background_S_func, parameters=1.2)

    model = NonhydrostaticModel(grid=grid, background_fields=(u=background_u, v=background_v, w=background_w,
                                                              T=background_T, S=background_S),
                                buoyancy=SeawaterBuoyancy(), tracers=(:T, :S))

    time_step!(model, 1, euler=true)

    return location(model.background_fields.velocities.u) === (Face, Center, Center) &&
           location(model.background_fields.velocities.v) === (Center, Face, Center) &&
           location(model.background_fields.velocities.w) === (Center, Center, Face) &&
           location(model.background_fields.tracers.T) === (Center, Center, Center) &&
           location(model.background_fields.tracers.S) === (Center, Center, Center)
end

Planes = (FPlane, ConstantCartesianCoriolis, BetaPlane, NonTraditionalBetaPlane)

BuoyancyModifiedAnisotropicMinimumDissipation(FT) = AnisotropicMinimumDissipation(FT, Cb=1.0)

Closures = (IsotropicDiffusivity,
            AnisotropicDiffusivity,
            AnisotropicBiharmonicDiffusivity,
            TwoDimensionalLeith,
            IsopycnalSkewSymmetricDiffusivity,
            SmagorinskyLilly,
            AnisotropicMinimumDissipation,
            BuoyancyModifiedAnisotropicMinimumDissipation,
            CATKEVerticalDiffusivity)

advection_schemes = (nothing,
                     UpwindBiasedFirstOrder(),
                     CenteredSecondOrder(),
                     UpwindBiasedThirdOrder(),
                     CenteredFourthOrder(),
                     UpwindBiasedFifthOrder(),
                     WENO5())

timesteppers = (:QuasiAdamsBashforth2, :RungeKutta3)

@testset "Time stepping" begin
    @info "Testing time stepping..."

    for arch in archs, FT in float_types
        @testset "Time stepping with DateTimes [$(typeof(arch)), $FT]" begin
            @info "  Testing time stepping with datetime clocks [$(typeof(arch)), $FT]"

            model = NonhydrostaticModel(grid = RectilinearGrid(arch, size=(1, 1, 1), extent=(1, 1, 1)),
                                        clock = Clock(time=DateTime(2020)))

            time_step!(model, 7.883)
            @test model.clock.time == DateTime("2020-01-01T00:00:07.883")

            model = NonhydrostaticModel(grid = RectilinearGrid(arch, size=(1, 1, 1), extent=(1, 1, 1)),
                                        clock = Clock(time=TimeDate(2020)))

            time_step!(model, 123e-9)  # 123 nanoseconds
            @test model.clock.time == TimeDate("2020-01-01T00:00:00.000000123")
        end
    end

   @testset "Flat dimensions" begin
        for arch in archs
            for topology in ((Flat, Periodic, Periodic),
                             (Periodic, Flat, Periodic),
                             (Periodic, Periodic, Flat),
                             (Flat, Flat, Bounded))

                TX, TY, TZ = topology
                @info "  Testing that time stepping works with flat dimensions [$(typeof(arch)), $TX, $TY, $TZ]..."
                @test time_stepping_works_with_flat_dimensions(arch, topology)
            end
        end
    end

    @testset "Coriolis" begin
        for arch in archs, FT in [Float64], Coriolis in Planes
            @info "  Testing that time stepping works [$(typeof(arch)), $FT, $Coriolis]..."
            @test time_stepping_works_with_coriolis(arch, FT, Coriolis)
        end
    end

    @testset "Advection schemes" begin
        for arch in archs, advection_scheme in advection_schemes
            @info "  Testing time stepping with advection schemes [$(typeof(arch)), $(typeof(advection_scheme))]"
            @test time_stepping_works_with_advection_scheme(arch, advection_scheme)
        end
    end

    @testset "BackgroundFields" begin
        for arch in archs
            @info "  Testing that time stepping works with background fields [$(typeof(arch))]..."
            @test time_stepping_with_background_fields(arch)
        end
    end

    @testset "Turbulence closures" begin
        for arch in archs, FT in [Float64]

            @info "  Testing that time stepping works [$(typeof(arch)), $FT, nothing]..."
            @test time_stepping_works_with_nothing_closure(arch, FT)

            for Closure in Closures
                @info "  Testing that time stepping works [$(typeof(arch)), $FT, $Closure]..."
                if Closure === TwoDimensionalLeith
                    # TwoDimensionalLeith is slow on the CPU and doesn't compile right now on the GPU.
                    # See: https://github.com/CliMA/Oceananigans.jl/pull/1074
                    @test_skip time_stepping_works_with_closure(arch, FT, Closure)
                else
                    @test time_stepping_works_with_closure(arch, FT, Closure)
                end
            end

            # AnisotropicMinimumDissipation can depend on buoyancy...
            @test time_stepping_works_with_closure(arch, FT, AnisotropicMinimumDissipation; buoyancy=nothing)
        end
    end

    @testset "Idealized nonlinear equation of state" begin
        for arch in archs, FT in [Float64]
            for eos_type in (SeawaterPolynomials.RoquetEquationOfState, SeawaterPolynomials.TEOS10EquationOfState)
                @info "  Testing that time stepping works with " *
                        "RoquetIdealizedNonlinearEquationOfState [$(typeof(arch)), $FT, $eos_type]"
                @test time_stepping_works_with_nonlinear_eos(arch, FT, eos_type)
            end
        end
    end

    @testset "2nd-order Adams-Bashforth" begin
        @info "  Testing 2nd-order Adams-Bashforth..."
        for arch in archs, FT in float_types
            run_first_AB2_time_step_tests(arch, FT)
        end
    end

    @testset "Incompressibility" begin
        for FT in float_types, arch in archs
            Nx, Ny, Nz = 32, 32, 32

            regular_grid = RectilinearGrid(arch, FT, size=(Nx, Ny, Nz), x=(0, 1), y=(0, 1), z=(-1, 1))

            S = 1.3 # Stretching factor
            hyperbolically_spaced_nodes(k) = tanh(S * (2 * (k - 1) / Nz - 1)) / tanh(S)
            hyperbolic_vs_grid = RectilinearGrid(arch, FT,
                                             size = (Nx, Ny, Nz),
                                                x = (0, 1),
                                                y = (0, 1),
                                                z = hyperbolically_spaced_nodes)

            regular_vs_grid = RectilinearGrid(arch, FT,
                                             size = (Nx, Ny, Nz),
                                                x = (0, 1),
                                                y = (0, 1),
                                                z = collect(range(0, stop=1, length=Nz+1)))

            for grid in (regular_grid, hyperbolic_vs_grid, regular_vs_grid)
                @info "  Testing incompressibility [$FT, $(typeof(grid).name.wrapper)]..."

                for Nt in [1, 10, 100], timestepper in timesteppers
                    @test incompressible_in_time(arch, grid, Nt, timestepper)
                end
            end
        end
    end

    @testset "Tracer conservation in channel" begin
        @info "  Testing tracer conservation in channel..."
        for arch in archs, FT in float_types
            @test tracer_conserved_in_channel(arch, FT, 10)
        end
    end
end<|MERGE_RESOLUTION|>--- conflicted
+++ resolved
@@ -60,12 +60,8 @@
     eos = EOS()
     b = SeawaterBuoyancy(equation_of_state=eos)
 
-<<<<<<< HEAD
-    model = NonhydrostaticModel(grid=grid, buoyancy=b)
-=======
-    model = NonhydrostaticModel(architecture=arch, grid=grid, buoyancy=b,
+    model = NonhydrostaticModel(grid=grid, buoyancy=b,
                                 tracers=(:T, :S))
->>>>>>> 3c86d8f3
     time_step!(model, 1, euler=true)
 
     return true  # Test that no errors/crashes happen when time stepping.
@@ -77,12 +73,8 @@
     # Weird grid size to catch https://github.com/CliMA/Oceananigans.jl/issues/780
     grid = RectilinearGrid(arch, FT, size=(13, 17, 19), extent=(1, 2, 3))
 
-<<<<<<< HEAD
-    model = NonhydrostaticModel(grid=grid, forcing=(T=add_ones,))
-=======
-    model = NonhydrostaticModel(grid=grid, architecture=arch, forcing=(T=add_ones,),
+    model = NonhydrostaticModel(grid=grid, forcing=(T=add_ones,),
                                 buoyancy=SeawaterBuoyancy(), tracers=(:T, :S))
->>>>>>> 3c86d8f3
     time_step!(model, 1, euler=true)
 
     # Test that GT = 1, T = 1 after 1 time step and that AB2 actually reduced to forward Euler.
@@ -107,12 +99,8 @@
     velocity field.
 """
 function incompressible_in_time(arch, grid, Nt, timestepper)
-<<<<<<< HEAD
-    model = NonhydrostaticModel(grid=grid, timestepper=timestepper)
-=======
-    model = NonhydrostaticModel(grid=grid, architecture=arch, timestepper=timestepper,
+    model = NonhydrostaticModel(grid=grid, timestepper=timestepper,
                                 buoyancy=SeawaterBuoyancy(), tracers=(:T, :S))
->>>>>>> 3c86d8f3
     grid = model.grid
     u, v, w = model.velocities
 
@@ -159,16 +147,10 @@
     νz, κz = α*νh, α*κh
 
     topology = (Periodic, Bounded, Bounded)
-<<<<<<< HEAD
-    grid = RectilinearGrid(arch, size=(Nx, Ny, Nz), extent=(Lx, Ly, Lz))
+    grid = RectilinearGrid(arch, size=(Nx, Ny, Nz), extent=(Lx, Ly, Lz), architecture=arch)
     model = NonhydrostaticModel(grid = grid,
-                                closure = AnisotropicDiffusivity(νh=νh, νz=νz, κh=κh, κz=κz))
-=======
-    grid = RectilinearGrid(size=(Nx, Ny, Nz), extent=(Lx, Ly, Lz), architecture=arch)
-    model = NonhydrostaticModel(architecture = arch, grid = grid,
                                 closure = AnisotropicDiffusivity(νh=νh, νz=νz, κh=κh, κz=κz),
                                 buoyancy=SeawaterBuoyancy(), tracers=(:T, :S))
->>>>>>> 3c86d8f3
 
     Ty = 1e-4  # Meridional temperature gradient [K/m].
     Tz = 5e-3  # Vertical temperature gradient [K/m].
