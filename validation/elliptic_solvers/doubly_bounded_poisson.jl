using Oceananigans
using Oceananigans.Architectures: child_architecture, device
using Oceananigans.Operators: ∇²ᶜᶜᶜ
using KernelAbstractions: @kernel, @index, Event
using Oceananigans.Utils: launch!
using Oceananigans.BoundaryConditions: fill_halo_regions!
using Oceananigans.Solvers: FFTBasedPoissonSolver, solve!, PreconditionedConjugateGradientSolver, MultigridSolver
using Oceananigans.Architectures: architecture, arch_array
using IterativeSolvers
using Statistics: mean
<<<<<<< HEAD
using OffsetArrays
using GLMakie
=======
using AlgebraicMultigrid: RugeStubenAMG
using BenchmarkTools
# using GLMakie
>>>>>>> 13b7f236

import Oceananigans.Solvers: precondition!

"""
Demonstrates how one can solve a Poisson problem using the FFT Solver, the Conjugate Gradient Solver, 
the Multigrid Solver and the Conjugate Gradient Solver preconditioned with the Multigrid Solver.
"""

N = 64

grid = RectilinearGrid(size=(N, N), x=(-4, 4), y=(-4, 4), topology=(Bounded, Bounded, Flat))

arch = architecture(grid)
Nx, Ny, Nz = grid.Nx, grid.Ny, grid.Nz

# Select RHS
r = CenterField(grid)
r₀(x, y, z) = (x^2 + y^2) < 1 ? 1 : 0 # exp(-x^2 - y^2)
set!(r, r₀)
r .-= mean(r)
fill_halo_regions!(r, grid.architecture)


@kernel function ∇²!(∇²f, grid, f)
    i, j, k = @index(Global, NTuple)
    @inbounds ∇²f[i, j, k] = ∇²ᶜᶜᶜ(i, j, k, grid, f)
end

function compute_∇²!(∇²φ, φ, arch, grid)
    fill_halo_regions!(φ)
    child_arch = child_architecture(arch)
    event = launch!(child_arch, grid, :xyz, ∇²!, ∇²φ, grid, φ, dependencies=Event(device(child_arch)))
    wait(device(child_arch), event)
    fill_halo_regions!(∇²φ)

    return nothing
end


# Solve ∇²φ = r with `FFTBasedPoissonSolver`
φ_fft = CenterField(grid)
fft_solver = FFTBasedPoissonSolver(grid)
fft_solver.storage .= interior(r)

@info "Solving the Poisson equation with an FFT-based solver..."
@time solve!(φ_fft, fft_solver, fft_solver.storage)

function bench_solve()
    parent(φ_fft) .= 0
    fft_solver.storage .= interior(r)
    solve!(φ_fft, fft_solver, fft_solver.storage)
    return nothing
end

@show @btime bench_solve();

fill_halo_regions!(φ_fft)


# Solve ∇²φ = r with `PreconditionedConjugateGradientSolver`
φ_cg = CenterField(grid)
cg_solver = PreconditionedConjugateGradientSolver(compute_∇²!, template_field=r, reltol=eps(eltype(grid)))

@info "Solving the Poisson equation with a conjugate gradient iterative solver..."
@time solve!(φ_cg, cg_solver, r, arch, grid)

function bench_solve()
    parent(φ_cg) .= 0
    solve!(φ_cg, cg_solver, r, arch, grid)
    return nothing
end

@show @btime bench_solve();

fill_halo_regions!(φ_cg)


# Solve ∇²φ = r with `AlgebraicMultigrid` solver
φ_mg = CenterField(grid)

@info "Constructing an Algebraic Multigrid solver..."
@time mgs = MultigridSolver(compute_∇²!, arch, grid; template_field = r)

@info "Solving the Poisson equation with the Algebraic Multigrid solver..."
@time solve!(φ_mg, mgs, r)

function bench_solve()
    parent(φ_mg) .= 0
    solve!(φ_mg, mgs, r)
    return nothing
end

@show @btime bench_solve();

φ_mg .-= mean(φ_mg)

fill_halo_regions!(φ_mg)


# Solve ∇²φ = r with `PreconditionedConjugateGradientSolver` solver using the AlgebraicMultigrid as preconditioner

"""
    struct MultigridPreconditioner{S}

A multigrid preconditioner.
"""
struct MultigridPreconditioner{S}
    multigrid_solver :: S
end

<<<<<<< HEAD
mgs = MultigridSolver(compute_∇²!, arch, grid; template_field = r, maxiter = 5)

mgp = MultigridPreconditioner(mgs)
=======
"""
    MultigridPreconditioner(linear_opearation::Function, arch, grid, template_field; maxiter=1)
>>>>>>> 13b7f236

Return a multigrid preconditioner with maximum iterations: `maxiter`.
"""
function MultigridPreconditioner(linear_opearation::Function, arch, grid, template_field; maxiter=1)
    mgs = MultigridSolver(linear_opearation, arch, grid; template_field, maxiter, amg_algorithm = RugeStubenAMG())
    
    S = typeof(mgs)
    return MultigridPreconditioner{S}(mgs)
end

"""
    precondition!(z, mgp::MultigridPreconditioner, r, args...)
Return `z` (Field)
"""
function precondition!(z, mgp::MultigridPreconditioner, r, args...)
    parent(z) .= 0
    solve!(z, mgp.multigrid_solver, r)

    return z
end

maxiter = 1;
mgp = MultigridPreconditioner(compute_∇²!, arch, grid, r; maxiter)

φ_cgmg = CenterField(grid)

@info "Constructing an Preconditioned Congjugate Gradient solver with Algebraic Multigrid preconditioner..."
cgmg_solver = PreconditionedConjugateGradientSolver(compute_∇²!, template_field=r, reltol=eps(eltype(grid)), preconditioner = mgp)

@info "Solving the Poisson equation with a conjugate gradient preconditioned iterative solver w/ AMG as preconditioner..."
@time solve!(φ_cgmg, cgmg_solver, r, arch, grid)

function bench_solve()
    parent(φ_cgmg) .= 0
    solve!(φ_cgmg, cgmg_solver, r, arch, grid)

    return nothing
end

@btime bench_solve();

fill_halo_regions!(φ_cgmg)

# ∇²φ_fft = CenterField(grid)
# ∇²φ_cg = CenterField(grid)
# ∇²φ_mg = CenterField(grid)
# ∇²φ_cgmg = CenterField(grid)

# compute_∇²!(∇²φ_fft, φ_fft, arch, grid)
# compute_∇²!(∇²φ_cg, φ_cg, arch, grid)
# compute_∇²!(∇²φ_mg, φ_mg, arch, grid)
# compute_∇²!(∇²φ_cgmg, φ_cgmg, arch, grid)

# # Plot results
# fig = Figure(resolution=(1600, 1200))

# ax_r = Axis(fig[1, 3], aspect=1, title="RHS")

# ax_φ_fft = Axis(fig[2, 1], aspect=1, title="FFT-based solution")
# ax_φ_cg = Axis(fig[2, 3], aspect=1, title="CG solution")
# ax_φ_mg = Axis(fig[2, 5], aspect=1, title="Multigrid solution")
# ax_φ_cgmg = Axis(fig[2, 7], aspect=1, title="PreconditionedCG MG solution")

# ax_∇²φ_fft = Axis(fig[3, 1], aspect=1, title="FFT-based ∇²φ")
# ax_∇²φ_cg = Axis(fig[3, 3], aspect=1, title="CG ∇²φ")
# ax_∇²φ_mg = Axis(fig[3, 5], aspect=1, title="Multigrid ∇²φ")
# ax_∇²φ_cgmg = Axis(fig[3, 7], aspect=1, title="PreconditionedCG MG ∇²φ")

# ax_err_fft = Axis(fig[4, 1], aspect=1, title="error FFT-based")
# ax_err_cg = Axis(fig[4, 3], aspect=1, title="error CG")
# ax_err_mg = Axis(fig[4, 5], aspect=1, title="error Multigrid")
# ax_err_cgmg = Axis(fig[4, 7], aspect=1, title="error PreconditionedCG MG")

# hm_r = heatmap!(ax_r, interior(r, :, :, 1))
# Colorbar(fig[1, 4], hm_r)

# hm_fft = heatmap!(ax_φ_fft, interior(φ_fft, :, :, 1))
# Colorbar(fig[2, 2], hm_fft)
# hm_cg = heatmap!(ax_φ_cg, interior(φ_cg, :, :, 1))
# Colorbar(fig[2, 4], hm_cg)
# hm_mg = heatmap!(ax_φ_mg, interior(φ_mg, :, :, 1))
# Colorbar(fig[2, 6], hm_mg)
# hm_cgmg = heatmap!(ax_φ_cgmg, interior(φ_cgmg, :, :, 1))
# Colorbar(fig[2, 8], hm_cgmg)

# hm_∇²fft = heatmap!(ax_∇²φ_fft, interior(∇²φ_fft, :, :, 1))
# Colorbar(fig[3, 2], hm_∇²fft)
# hm_∇²cg = heatmap!(ax_∇²φ_cg, interior(∇²φ_cg, :, :, 1))
# Colorbar(fig[3, 4], hm_∇²cg)
# hm_∇²mg = heatmap!(ax_∇²φ_mg, interior(∇²φ_mg, :, :, 1))
# Colorbar(fig[3, 6], hm_∇²mg)
# hm_∇²cgmg = heatmap!(ax_∇²φ_cgmg, interior(∇²φ_cgmg, :, :, 1))
# Colorbar(fig[3, 8], hm_∇²cgmg)

# hm_err_cg = heatmap!(ax_err_cg, interior(∇²φ_cg, :, :, 1) - interior(∇²φ_fft, :, :, 1))
# Colorbar(fig[4, 4], hm_err_cg)
# hm_err_mg = heatmap!(ax_err_mg, interior(∇²φ_mg, :, :, 1) - interior(∇²φ_fft, :, :, 1))
# Colorbar(fig[4, 6], hm_err_mg)
# hm_err_cgmg = heatmap!(ax_err_cgmg, interior(∇²φ_cgmg, :, :, 1) - interior(∇²φ_fft, :, :, 1))
# Colorbar(fig[4, 8], hm_err_cgmg)

# display(fig)<|MERGE_RESOLUTION|>--- conflicted
+++ resolved
@@ -8,14 +8,8 @@
 using Oceananigans.Architectures: architecture, arch_array
 using IterativeSolvers
 using Statistics: mean
-<<<<<<< HEAD
-using OffsetArrays
-using GLMakie
-=======
 using AlgebraicMultigrid: RugeStubenAMG
 using BenchmarkTools
-# using GLMakie
->>>>>>> 13b7f236
 
 import Oceananigans.Solvers: precondition!
 
@@ -126,14 +120,8 @@
     multigrid_solver :: S
 end
 
-<<<<<<< HEAD
-mgs = MultigridSolver(compute_∇²!, arch, grid; template_field = r, maxiter = 5)
-
-mgp = MultigridPreconditioner(mgs)
-=======
 """
     MultigridPreconditioner(linear_opearation::Function, arch, grid, template_field; maxiter=1)
->>>>>>> 13b7f236
 
 Return a multigrid preconditioner with maximum iterations: `maxiter`.
 """
@@ -177,62 +165,65 @@
 
 fill_halo_regions!(φ_cgmg)
 
-# ∇²φ_fft = CenterField(grid)
-# ∇²φ_cg = CenterField(grid)
-# ∇²φ_mg = CenterField(grid)
-# ∇²φ_cgmg = CenterField(grid)
-
-# compute_∇²!(∇²φ_fft, φ_fft, arch, grid)
-# compute_∇²!(∇²φ_cg, φ_cg, arch, grid)
-# compute_∇²!(∇²φ_mg, φ_mg, arch, grid)
-# compute_∇²!(∇²φ_cgmg, φ_cgmg, arch, grid)
-
-# # Plot results
-# fig = Figure(resolution=(1600, 1200))
-
-# ax_r = Axis(fig[1, 3], aspect=1, title="RHS")
-
-# ax_φ_fft = Axis(fig[2, 1], aspect=1, title="FFT-based solution")
-# ax_φ_cg = Axis(fig[2, 3], aspect=1, title="CG solution")
-# ax_φ_mg = Axis(fig[2, 5], aspect=1, title="Multigrid solution")
-# ax_φ_cgmg = Axis(fig[2, 7], aspect=1, title="PreconditionedCG MG solution")
-
-# ax_∇²φ_fft = Axis(fig[3, 1], aspect=1, title="FFT-based ∇²φ")
-# ax_∇²φ_cg = Axis(fig[3, 3], aspect=1, title="CG ∇²φ")
-# ax_∇²φ_mg = Axis(fig[3, 5], aspect=1, title="Multigrid ∇²φ")
-# ax_∇²φ_cgmg = Axis(fig[3, 7], aspect=1, title="PreconditionedCG MG ∇²φ")
-
-# ax_err_fft = Axis(fig[4, 1], aspect=1, title="error FFT-based")
-# ax_err_cg = Axis(fig[4, 3], aspect=1, title="error CG")
-# ax_err_mg = Axis(fig[4, 5], aspect=1, title="error Multigrid")
-# ax_err_cgmg = Axis(fig[4, 7], aspect=1, title="error PreconditionedCG MG")
-
-# hm_r = heatmap!(ax_r, interior(r, :, :, 1))
-# Colorbar(fig[1, 4], hm_r)
-
-# hm_fft = heatmap!(ax_φ_fft, interior(φ_fft, :, :, 1))
-# Colorbar(fig[2, 2], hm_fft)
-# hm_cg = heatmap!(ax_φ_cg, interior(φ_cg, :, :, 1))
-# Colorbar(fig[2, 4], hm_cg)
-# hm_mg = heatmap!(ax_φ_mg, interior(φ_mg, :, :, 1))
-# Colorbar(fig[2, 6], hm_mg)
-# hm_cgmg = heatmap!(ax_φ_cgmg, interior(φ_cgmg, :, :, 1))
-# Colorbar(fig[2, 8], hm_cgmg)
-
-# hm_∇²fft = heatmap!(ax_∇²φ_fft, interior(∇²φ_fft, :, :, 1))
-# Colorbar(fig[3, 2], hm_∇²fft)
-# hm_∇²cg = heatmap!(ax_∇²φ_cg, interior(∇²φ_cg, :, :, 1))
-# Colorbar(fig[3, 4], hm_∇²cg)
-# hm_∇²mg = heatmap!(ax_∇²φ_mg, interior(∇²φ_mg, :, :, 1))
-# Colorbar(fig[3, 6], hm_∇²mg)
-# hm_∇²cgmg = heatmap!(ax_∇²φ_cgmg, interior(∇²φ_cgmg, :, :, 1))
-# Colorbar(fig[3, 8], hm_∇²cgmg)
-
-# hm_err_cg = heatmap!(ax_err_cg, interior(∇²φ_cg, :, :, 1) - interior(∇²φ_fft, :, :, 1))
-# Colorbar(fig[4, 4], hm_err_cg)
-# hm_err_mg = heatmap!(ax_err_mg, interior(∇²φ_mg, :, :, 1) - interior(∇²φ_fft, :, :, 1))
-# Colorbar(fig[4, 6], hm_err_mg)
-# hm_err_cgmg = heatmap!(ax_err_cgmg, interior(∇²φ_cgmg, :, :, 1) - interior(∇²φ_fft, :, :, 1))
-# Colorbar(fig[4, 8], hm_err_cgmg)
-
-# display(fig)+#=
+using  GLMakie
+∇²φ_fft = CenterField(grid)
+∇²φ_cg = CenterField(grid)
+∇²φ_mg = CenterField(grid)
+∇²φ_cgmg = CenterField(grid)
+
+compute_∇²!(∇²φ_fft, φ_fft, arch, grid)
+compute_∇²!(∇²φ_cg, φ_cg, arch, grid)
+compute_∇²!(∇²φ_mg, φ_mg, arch, grid)
+compute_∇²!(∇²φ_cgmg, φ_cgmg, arch, grid)
+
+# Plot results
+fig = Figure(resolution=(1600, 1200))
+
+ax_r = Axis(fig[1, 3], aspect=1, title="RHS")
+
+ax_φ_fft = Axis(fig[2, 1], aspect=1, title="FFT-based solution")
+ax_φ_cg = Axis(fig[2, 3], aspect=1, title="CG solution")
+ax_φ_mg = Axis(fig[2, 5], aspect=1, title="Multigrid solution")
+ax_φ_cgmg = Axis(fig[2, 7], aspect=1, title="PreconditionedCG MG solution")
+
+ax_∇²φ_fft = Axis(fig[3, 1], aspect=1, title="FFT-based ∇²φ")
+ax_∇²φ_cg = Axis(fig[3, 3], aspect=1, title="CG ∇²φ")
+ax_∇²φ_mg = Axis(fig[3, 5], aspect=1, title="Multigrid ∇²φ")
+ax_∇²φ_cgmg = Axis(fig[3, 7], aspect=1, title="PreconditionedCG MG ∇²φ")
+
+ax_err_fft = Axis(fig[4, 1], aspect=1, title="error FFT-based")
+ax_err_cg = Axis(fig[4, 3], aspect=1, title="error CG")
+ax_err_mg = Axis(fig[4, 5], aspect=1, title="error Multigrid")
+ax_err_cgmg = Axis(fig[4, 7], aspect=1, title="error PreconditionedCG MG")
+
+hm_r = heatmap!(ax_r, interior(r, :, :, 1))
+Colorbar(fig[1, 4], hm_r)
+
+hm_fft = heatmap!(ax_φ_fft, interior(φ_fft, :, :, 1))
+Colorbar(fig[2, 2], hm_fft)
+hm_cg = heatmap!(ax_φ_cg, interior(φ_cg, :, :, 1))
+Colorbar(fig[2, 4], hm_cg)
+hm_mg = heatmap!(ax_φ_mg, interior(φ_mg, :, :, 1))
+Colorbar(fig[2, 6], hm_mg)
+hm_cgmg = heatmap!(ax_φ_cgmg, interior(φ_cgmg, :, :, 1))
+Colorbar(fig[2, 8], hm_cgmg)
+
+hm_∇²fft = heatmap!(ax_∇²φ_fft, interior(∇²φ_fft, :, :, 1))
+Colorbar(fig[3, 2], hm_∇²fft)
+hm_∇²cg = heatmap!(ax_∇²φ_cg, interior(∇²φ_cg, :, :, 1))
+Colorbar(fig[3, 4], hm_∇²cg)
+hm_∇²mg = heatmap!(ax_∇²φ_mg, interior(∇²φ_mg, :, :, 1))
+Colorbar(fig[3, 6], hm_∇²mg)
+hm_∇²cgmg = heatmap!(ax_∇²φ_cgmg, interior(∇²φ_cgmg, :, :, 1))
+Colorbar(fig[3, 8], hm_∇²cgmg)
+
+hm_err_cg = heatmap!(ax_err_cg, interior(∇²φ_cg, :, :, 1) - interior(∇²φ_fft, :, :, 1))
+Colorbar(fig[4, 4], hm_err_cg)
+hm_err_mg = heatmap!(ax_err_mg, interior(∇²φ_mg, :, :, 1) - interior(∇²φ_fft, :, :, 1))
+Colorbar(fig[4, 6], hm_err_mg)
+hm_err_cgmg = heatmap!(ax_err_cgmg, interior(∇²φ_cgmg, :, :, 1) - interior(∇²φ_fft, :, :, 1))
+Colorbar(fig[4, 8], hm_err_cgmg)
+
+display(fig)
+=#