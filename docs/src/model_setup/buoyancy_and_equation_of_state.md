--- conflicted
+++ resolved
@@ -24,11 +24,7 @@
 IncompressibleModel{CPU, Float64}(time = 0 seconds, iteration = 0)
 ├── grid: RegularRectilinearGrid{Float64, Periodic, Periodic, Bounded}(Nx=64, Ny=64, Nz=64)
 ├── tracers: (:T, :S)
-<<<<<<< HEAD
-├── closure: IsotropicDiffusivity{Float64, NamedTuple{(:T, :S), Tuple{Float64, Float64}}}
-=======
 ├── closure: Nothing
->>>>>>> 3afd5b59
 ├── buoyancy: Nothing
 └── coriolis: Nothing
 ```
@@ -42,11 +38,7 @@
 IncompressibleModel{CPU, Float64}(time = 0 seconds, iteration = 0)
 ├── grid: RegularRectilinearGrid{Float64, Periodic, Periodic, Bounded}(Nx=64, Ny=64, Nz=64)
 ├── tracers: ()
-<<<<<<< HEAD
-├── closure: IsotropicDiffusivity{Float64, NamedTuple{(), Tuple{}}}
-=======
 ├── closure: Nothing
->>>>>>> 3afd5b59
 ├── buoyancy: Nothing
 └── coriolis: Nothing
 ```
@@ -61,11 +53,7 @@
 IncompressibleModel{CPU, Float64}(time = 0 seconds, iteration = 0)
 ├── grid: RegularRectilinearGrid{Float64, Periodic, Periodic, Bounded}(Nx=64, Ny=64, Nz=64)
 ├── tracers: (:b,)
-<<<<<<< HEAD
-├── closure: IsotropicDiffusivity{Float64, NamedTuple{(:b,), Tuple{Float64}}}
-=======
 ├── closure: Nothing
->>>>>>> 3afd5b59
 ├── buoyancy: BuoyancyTracer
 └── coriolis: Nothing
 ```
@@ -80,13 +68,8 @@
 IncompressibleModel{CPU, Float64}(time = 0 seconds, iteration = 0)
 ├── grid: RegularRectilinearGrid{Float64, Periodic, Periodic, Bounded}(Nx=64, Ny=64, Nz=64)
 ├── tracers: (:T, :S)
-<<<<<<< HEAD
-├── closure: IsotropicDiffusivity{Float64, NamedTuple{(:T, :S), Tuple{Float64, Float64}}}
+├── closure: Nothing
 ├── buoyancy: SeawaterBuoyancy{Float64, LinearEquationOfState{Float64}, Nothing, Nothing}
-=======
-├── closure: Nothing
-├── buoyancy: SeawaterBuoyancy{Float64,LinearEquationOfState{Float64},Nothing,Nothing}
->>>>>>> 3afd5b59
 └── coriolis: Nothing
 ```
 
@@ -106,13 +89,8 @@
 IncompressibleModel{CPU, Float64}(time = 0 seconds, iteration = 0)
 ├── grid: RegularRectilinearGrid{Float64, Periodic, Periodic, Bounded}(Nx=64, Ny=64, Nz=64)
 ├── tracers: (:T, :S)
-<<<<<<< HEAD
-├── closure: IsotropicDiffusivity{Float64, NamedTuple{(:T, :S), Tuple{Float64, Float64}}}
+├── closure: Nothing
 ├── buoyancy: SeawaterBuoyancy{Float64, LinearEquationOfState{Float64}, Nothing, Nothing}
-=======
-├── closure: Nothing
-├── buoyancy: SeawaterBuoyancy{Float64,LinearEquationOfState{Float64},Nothing,Nothing}
->>>>>>> 3afd5b59
 └── coriolis: Nothing
 ```
 
