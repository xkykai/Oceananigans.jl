--- conflicted
+++ resolved
@@ -160,11 +160,7 @@
 ##### Initial condition:
 #####
 
-<<<<<<< HEAD
 h_init = - bathymetry
-=======
-h_init = 5000
->>>>>>> 0df1c1ac
 set!(model, h=h_init)
 @info "model initialized"
 
@@ -172,55 +168,6 @@
 ##### Simulation setup
 #####
 
-<<<<<<< HEAD
- Δt = 6minutes  # for initialization, then we can go up to 6 minutes?
- 
- simulation = Simulation(model, Δt = Δt, stop_time = Nyears*years)
- 
- start_time = [time_ns()]
- 
- function progress(sim)
-     wall_time = (time_ns() - start_time[1]) * 1e-9
- 
-     u = sim.model.solution.u
- 
-     @info @sprintf("Time: % 12s, iteration: %d, max(|u|): %.2e ms⁻¹, wall time: %s", 
-                     prettytime(sim.model.clock.time),
-                     sim.model.clock.iteration, maximum(abs, u), # maximum(abs, η),
-                     prettytime(wall_time))
- 
-     start_time[1] = time_ns()
- 
-     return nothing
- end
- 
- simulation.callbacks[:progress] = Callback(progress, IterationInterval(10))
- 
- u, v, h = model.solution
- 
- ζ = Field(∂x(v) - ∂y(u))
- compute!(ζ)
-
- save_interval = 5days
- 
- simulation.output_writers[:surface_fields] = JLD2OutputWriter(model, merge(model.solution, (; ζ)),
-                                                               schedule = TimeInterval(save_interval),
-                                                               filename = output_prefix * "_surface",
-                                                               overwrite_existing = true)
- 
- # Let's goo!
- @info "Running with Δt = $(prettytime(simulation.Δt))"
- 
- run!(simulation, pickup = pickup_file)
- 
- @info """
- 
-     Simulation took $(prettytime(simulation.run_wall_time))
-     Free surface: $(typeof(model.free_surface).name.wrapper)
-     Time step: $(prettytime(Δt))
- """
- 
-=======
   Δt = 10seconds #1minutes  # for initialization, then we can go up to 6 minutes?
   
   simulation = Simulation(model, Δt = Δt, stop_time = Nyears*years)
@@ -268,5 +215,4 @@
 #      Time step: $(prettytime(Δt))
 #  """
 #  
->>>>>>> 0df1c1ac
 #  