--- conflicted
+++ resolved
@@ -59,22 +59,9 @@
     for i = length(ΔF):-1:2
         ΔF[i] = ΔF[i-1]
     end
-<<<<<<< HEAD
-    ΔF = OffsetArray(arch_array(architecture, ΔF), -H-1)
-
-    # Seems needed to avoid out-of-bounds error in viscous dissipation
-    # operators wanting to access ΔF[N+2].
-    # ΔF = OffsetArray(ΔF, -H)
-    # ΔF = OffsetArray(cat(ΔF[0], ΔF..., ΔF[N], dims=1), -H-1)
-    # ΔF = OffsetArray(arch_array(architecture, ΔF.parent), ΔF.offsets...)
-
-    ΔC = OffsetArray(ΔC, -H)
-    ΔC = OffsetArray(arch_array(architecture, ΔC.parent), ΔC.offsets...)
-=======
 
     ΔC = OffsetArray(arch_array(architecture, ΔC), -H)
     ΔF = OffsetArray(arch_array(architecture, ΔF), -H-1)
->>>>>>> 9a283b62
 
     F = OffsetArray(F, -H)
     C = OffsetArray(C, -H)
