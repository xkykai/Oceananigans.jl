using Oceananigans.Architectures
using Oceananigans.Architectures: architecture, arch_array, unsafe_free!, device_event
using Oceananigans.Grids: interior_parent_indices, topology
using Oceananigans.Utils: heuristic_workgroup
using KernelAbstractions: @kernel, @index
using IterativeSolvers, SparseArrays, LinearAlgebra
using CUDA, CUDA.CUSPARSE
using IterativeSolvers: CGStateVariables

import Oceananigans.Grids: architecture

mutable struct HeptadiagonalIterativeSolver{G, R, L, D, M, P, PM, PS, I, ST, T, F}
                       grid :: G
               problem_size :: R
        matrix_constructors :: L
                   diagonal :: D
                     matrix :: M
             preconditioner :: P
      preconditioner_method :: PM
    preconditioner_settings :: PS
           iterative_solver :: I
                 state_vars :: ST
                  tolerance :: T
                previous_Δt :: F
         maximum_iterations :: Int
                    verbose :: Bool
end

"""
    HeptadiagonalIterativeSolver(coeffs;
                                 grid,
                                 iterative_solver = cg!,
                                 maximum_iterations = prod(size(grid)),
                                 tolerance = 1e-13,
                                 reduced_dim = (false, false, false), 
                                 placeholder_timestep = -1.0, 
                                 preconditioner_method = :Default, 
                                 preconditioner_settings = nothing,
                                 template = arch_array(architecture(grid), zeros(prod(size(grid)))),
                                 verbose = false)

Return a `HeptadiagonalIterativeSolver` to solve the problem `A * x = b`, provided
that `A` is a symmetric matrix.

The solver relies on a sparse version of the matrix `A` that is stored in `matrix_constructors`.

In particular, given coefficients `Ax`, `Ay`, `Az`, `C`, `D`, the solved problem will be

```julia
    Axᵢ₊₁ ηᵢ₊₁ + Axᵢ ηᵢ₋₁ + Ayⱼ₊₁ ηⱼ₊₁ + Ayⱼ ηⱼ₋₁ + Azₖ₊₁ ηₖ₊₁ + Azₖ ηₖ₋₁ 
    - 2 ( Axᵢ₊₁ + Axᵢ + Ayⱼ₊₁ + Ayⱼ + Azₖ₊₁ + Azₖ ) ηᵢⱼₖ 
    +   ( Cᵢⱼₖ + Dᵢⱼₖ/Δt^2 ) ηᵢⱼₖ  = b
```

To have the equation solved on Center, Center, Center, the coefficients should be specified
as follows:

- `Ax` -> Face,   Center, Center
- `Ay` -> Center, Face,   Center
- `Az` -> Center, Center, Face
- `C`  -> Center, Center, Center
- `D`  -> Center, Center, Center

<<<<<<< HEAD
`solver.matrix` is precomputed with a value of `Δt = -1.0`

The sparse matrix `A` can be constructed with
=======
```julia
Axᵢ₊₁ ηᵢ₊₁ + Axᵢ ηᵢ₋₁ + Ayⱼ₊₁ ηⱼ₊₁ + Ayⱼ ηⱼ₋₁ + Azₖ₊₁ ηₖ₊₁ + Azₖ ηⱼ₋₁ 
- 2 ( Axᵢ₊₁ + Axᵢ + Ayⱼ₊₁ + Ayⱼ + Azₖ₊₁ + Azₖ ) ηᵢⱼₖ 
+   ( Cᵢⱼₖ + Dᵢⱼₖ/Δt^2 ) ηᵢⱼₖ = b
```

`solver.matrix` is precomputed with a placeholder timestep value of `placeholder_timestep = -1.0`.
>>>>>>> 4de4514b

The sparse matrix `A` can be constructed with:
- `SparseMatrixCSC(constructors...)` for CPU
- `CuSparseMatrixCSC(constructors...)` for GPU

The constructors are calculated based on the pentadiagonal coeffients passed as an input
to `matrix_from_coefficients` function.

To allow for variable time step, the diagonal term `- Az / (g * Δt²)` is only added later on
and it is updated only when the previous time step changes (`previous_Δt != Δt`).

Preconditioning is done through the various methods implemented in `Solvers/sparse_preconditioners.jl`.
    
<<<<<<< HEAD
The iterative_solver used can is to be chosen from the IterativeSolvers.jl package.
The default solver is a Conjugate Gradient (`cg`).
=======
The `iterative_solver` used can is to be chosen from the IterativeSolvers.jl package. 
The default solver is a Conjugate Gradient (`cg`):
>>>>>>> 4de4514b

```julia
solver = HeptadiagonalIterativeSolver((Ax, Ay, Az, C, D); grid)
```
"""
function HeptadiagonalIterativeSolver(coeffs;
                                      grid,
                                      iterative_solver = cg!,
                                      maximum_iterations = prod(size(grid)),
                                      tolerance = 1e-13,
                                      reduced_dim = (false, false, false), 
                                      placeholder_timestep = -1.0, 
                                      preconditioner_method = :Default, 
                                      preconditioner_settings = nothing,
                                      template = arch_array(architecture(grid), zeros(prod(size(grid)))),
                                      verbose = false)

    arch = architecture(grid)

    matrix_constructors, diagonal, problem_size = matrix_from_coefficients(arch, grid, coeffs, reduced_dim)  

    # Placeholder preconditioner and matrix are calculated using a "placeholder" timestep of -1.0
    # They are then recalculated before the first time step of the simulation.

    placeholder_constructors = deepcopy(matrix_constructors)
    M = prod(problem_size)
    update_diag!(placeholder_constructors, arch, M, M, diagonal, 1.0, 0)

    placeholder_matrix = arch_sparse_matrix(arch, placeholder_constructors)
    
    settings       = validate_settings(Val(preconditioner_method), arch, preconditioner_settings)
    reduced_matrix = arch_sparse_matrix(arch, speye(eltype(grid), 2))
    preconditioner = build_preconditioner(Val(preconditioner_method), reduced_matrix, settings)

    state_vars = CGStateVariables(zero(template), deepcopy(template), deepcopy(template))

    return HeptadiagonalIterativeSolver(grid,
                                        problem_size, 
                                        matrix_constructors,
                                        diagonal,
                                        placeholder_matrix,
                                        preconditioner,
                                        preconditioner_method,
                                        settings,
                                        iterative_solver, 
                                        state_vars,
                                        tolerance,
                                        placeholder_timestep,
                                        maximum_iterations,
                                        verbose)
end

architecture(solver::HeptadiagonalIterativeSolver) = architecture(solver.grid)

"""
    matrix_from_coefficients(arch, grid, coeffs, reduced_dim)

Return the sparse matrix constructors based on the pentadiagonal coeffients (`coeffs`).
"""
function matrix_from_coefficients(arch, grid, coeffs, reduced_dim)
    Ax, Ay, Az, C, D = coeffs

    Ax = arch_array(CPU(), Ax)
    Ay = arch_array(CPU(), Ay)
    Az = arch_array(CPU(), Az)
    C  = arch_array(CPU(), C)
    D  = arch_array(arch,  D)

    N = size(grid)

    topo = topology(grid)

    dims = validate_laplacian_direction.(N, topo, reduced_dim)
    Nx, Ny, Nz = N = validate_laplacian_size.(N, dims)
    M    = prod(N)
    diag = arch_array(arch, zeros(eltype(grid), M))

    # the following coefficients are the diagonals of the sparse matrix:
    #  - coeff_d is the main diagonal (coefficents of ηᵢⱼₖ)
    #  - coeff_x are the coefficients in the x-direction (coefficents of ηᵢ₋₁ⱼₖ and ηᵢ₊₁ⱼₖ)
    #  - coeff_y are the coefficients in the y-direction (coefficents of ηᵢⱼ₋₁ₖ and ηᵢⱼ₊₁ₖ)
    #  - coeff_z are the coefficients in the z-direction (coefficents of ηᵢⱼₖ₋₁ and ηᵢⱼₖ₊₁)
    #  - periodic boundaries are stored in coeff_bound_
    
    # Position of diagonals for coefficients pos[1] and their boundary pos[2]
    posx = (1, Nx-1)
    posy = (1, Ny-1) .* Nx
    posz = (1, Nz-1) .* Nx .* Ny

    coeff_d       = zeros(eltype(grid), M)
    coeff_x       = zeros(eltype(grid), M - posx[1])
    coeff_y       = zeros(eltype(grid), M - posy[1])
    coeff_z       = zeros(eltype(grid), M - posz[1])
    coeff_bound_x = zeros(eltype(grid), M - posx[2])
    coeff_bound_y = zeros(eltype(grid), M - posy[2])
    coeff_bound_z = zeros(eltype(grid), M - posz[2])

    # Initialize elements which vary during the simulation (as a function of Δt)
    loop! = _initialize_variable_diagonal!(Architectures.device(arch), heuristic_workgroup(N...), N)
    event = loop!(diag, D, N; dependencies = device_event(arch))
    wait(event)

    # Fill matrix elements that stay constant in time
    fill_core_matrix!(coeff_d, coeff_x, coeff_y, coeff_z, Ax, Ay, Az, C, N, dims)

    # Ensure that Periodic boundary conditions are satisifed
    dims[1] && fill_boundaries_x!(coeff_d, coeff_bound_x, Ax, N, topo[1])
    dims[2] && fill_boundaries_y!(coeff_d, coeff_bound_y, Ay, N, topo[2])
    dims[3] && fill_boundaries_z!(coeff_d, coeff_bound_z, Az, N, topo[3])

    sparse_matrix = spdiagm(0 => coeff_d,
                      posx[1] => coeff_x,       -posx[1] => coeff_x,
                      posx[2] => coeff_bound_x, -posx[2] => coeff_bound_x,
                      posy[1] => coeff_y,       -posy[1] => coeff_y,
                      posy[2] => coeff_bound_y, -posy[2] => coeff_bound_y,
                      posz[1] => coeff_z,       -posz[1] => coeff_z,
                      posz[2] => coeff_bound_z, -posz[2] => coeff_bound_z)

    ensure_diagonal_elements_are_present!(sparse_matrix)

    matrix_constructors = constructors(arch, sparse_matrix)

    return matrix_constructors, diag, N
end

@kernel function _initialize_variable_diagonal!(diag, D, N)  
    i, j, k = @index(Global, NTuple)
    # Calculate sparse index?
    t  = i + N[1] * (j - 1 + N[2] * (k - 1))
    @inbounds diag[t] = D[i, j, k]
end

function fill_core_matrix!(coeff_d, coeff_x, coeff_y, coeff_z, Ax, Ay, Az, C, N, dims)
    Nx, Ny, Nz = N
    for k = 1:Nz, j = 1:Ny, i = 1:Nx
        t          = i +  Nx * (j - 1 + Ny * (k - 1))
        coeff_d[t] = C[i, j, k]
    end
    if dims[1]
        for k = 1:Nz, j = 1:Ny, i = 1:Nx-1
            t             = i +  Nx * (j - 1 + Ny * (k - 1))
            coeff_x[t]    = Ax[i+1, j, k] 
            coeff_d[t]   -= coeff_x[t]
            coeff_d[t+1] -= coeff_x[t]
        end
    end
    if dims[2]
        for k = 1:Nz, j = 1:Ny-1, i = 1:Nx
            t              = i +  Nx * (j - 1 + Ny * (k - 1))
            coeff_y[t]     = Ay[i, j+1, k] 
            coeff_d[t]    -= coeff_y[t] 
            coeff_d[t+Nx] -= coeff_y[t]
        end
    end
    if dims[3]
        for k = 1:Nz-1, j = 1:Ny, i = 1:Nx
            t                 = i +  Nx * (j - 1 + Ny * (k - 1))
            coeff_z[t]        = Az[i, j, k+1] 
            coeff_d[t]       -= coeff_z[t]
            coeff_d[t+Nx*Ny] -= coeff_z[t]
        end
    end
end

# No-flux boundary conditions are implied in the construction of the matrix, so only
# periodic boundary conditions have to be filled in
#
# In case of a periodic boundary condition we have to modify the diagonal
# as well as the off-diagonals. As an example, for x-periodic boundary conditions
# we have to modify the following diagonal elements
#
# row number (1  + Nx * (j - 1 + Ny * (k - 1))) => corresponding to i = 1 , j = j and k = k
# row number (Nx + Nx * (j - 1 + Ny * (k - 1))) => corresponding to i = Nx, j = j and k = k
#
# Since zero-flux BC were implied, we have to also have to add the coefficients corresponding to i-1 and i+1
# (respectively). Since the off-diagonal elements are symmetric we can fill it in only once

 @inline fill_boundaries_x!(coeff_d, coeff_bound_x, Ax, N, ::Type{Bounded}) = nothing
 @inline fill_boundaries_x!(coeff_d, coeff_bound_x, Ax, N, ::Type{Flat})    = nothing
function fill_boundaries_x!(coeff_d, coeff_bound_x, Ax, N, ::Type{Periodic})
    Nx, Ny, Nz = N
    for k = 1:Nz, j = 1:Ny
        tₘ = 1  + Nx * (j - 1 + Ny * (k - 1))
        tₚ = Nx + Nx * (j - 1 + Ny * (k - 1))
        coeff_bound_x[tₘ] = Ax[1, j, k]
        coeff_d[tₘ]      -= coeff_bound_x[tₘ]
        coeff_d[tₚ]      -= coeff_bound_x[tₘ]
    end
end

 @inline fill_boundaries_y!(coeff_d, coeff_bound_y, Ay, N, ::Type{Bounded}) = nothing
 @inline fill_boundaries_y!(coeff_d, coeff_bound_y, Ay, N, ::Type{Flat})    = nothing
function fill_boundaries_y!(coeff_d, coeff_bound_y, Ay, N, ::Type{Periodic})
    Nx, Ny, Nz = N

    for k = 1:Nz, i = 1:Nx
        tₘ = i + Nx * (1 - 1 + Ny * (k - 1))
        tₚ = i + Nx * (Ny- 1 + Ny * (k - 1))
        coeff_bound_y[tₘ] = Ay[i, 1, k]
        coeff_d[tₘ]      -= coeff_bound_y[tₘ]
        coeff_d[tₚ]      -= coeff_bound_y[tₘ]
    end
end
    
 @inline fill_boundaries_z!(coeff_d, coeff_bound_z, Az, N, ::Type{Bounded}) = nothing 
 @inline fill_boundaries_z!(coeff_d, coeff_bound_z, Az, N, ::Type{Flat})    = nothing
function fill_boundaries_z!(coeff_d, coeff_bound_z, Az, N, ::Type{Periodic})
    Nx, Ny, Nz = N
    for j = 1:Ny, i = 1:Nx
        tₘ = i + Nx * (j - 1 + Ny * (1 - 1))
        tₚ = i + Nx * (j - 1 + Ny * (Nz- 1))
        coeff_bound_z[tₘ] = Az[i, j, 1]
        coeff_d[tₘ]      -= coeff_bound_z[tₘ]
        coeff_d[tₚ]      -= coeff_bound_z[tₘ]
    end
end

function solve!(x, solver::HeptadiagonalIterativeSolver, b, Δt)
    arch = architecture(solver.matrix)
    
    # update matrix and preconditioner if time step changes
    if Δt != solver.previous_Δt
        constructors = deepcopy(solver.matrix_constructors)
        M = prod(solver.problem_size)
        update_diag!(constructors, arch, M, M, solver.diagonal, Δt, 0)
        solver.matrix = arch_sparse_matrix(arch, constructors) 

        unsafe_free!(constructors)

        solver.preconditioner = build_preconditioner(Val(solver.preconditioner_method),
                                                         solver.matrix,
                                                         solver.preconditioner_settings)

        solver.previous_Δt = Δt
    end
    
    solver.iterative_solver(x, solver.matrix, b, 
                            statevars = solver.state_vars,
                            maxiter = solver.maximum_iterations, 
                            reltol = solver.tolerance, 
                            Pl = solver.preconditioner, 
                            verbose = solver.verbose)

    return nothing
end

function Base.show(io::IO, solver::HeptadiagonalIterativeSolver)
    print(io, "Matrix-based iterative solver with: \n")
    print(io, "├── Problem size: "  , solver.problem_size, '\n')
    print(io, "├── Grid: "  , solver.grid, '\n')
    print(io, "├── Solution method: ", solver.iterative_solver, '\n')
    print(io, "└── Preconditioner: ", solver.preconditioner_method)
    
    return nothing
end<|MERGE_RESOLUTION|>--- conflicted
+++ resolved
@@ -44,7 +44,7 @@
 
 The solver relies on a sparse version of the matrix `A` that is stored in `matrix_constructors`.
 
-In particular, given coefficients `Ax`, `Ay`, `Az`, `C`, `D`, the solved problem will be
+In particular, given coefficients `Ax`, `Ay`, `Az`, `C`, `D`, the solved problem is
 
 ```julia
     Axᵢ₊₁ ηᵢ₊₁ + Axᵢ ηᵢ₋₁ + Ayⱼ₊₁ ηⱼ₊₁ + Ayⱼ ηⱼ₋₁ + Azₖ₊₁ ηₖ₊₁ + Azₖ ηₖ₋₁ 
@@ -52,34 +52,21 @@
     +   ( Cᵢⱼₖ + Dᵢⱼₖ/Δt^2 ) ηᵢⱼₖ  = b
 ```
 
-To have the equation solved on Center, Center, Center, the coefficients should be specified
-as follows:
-
-- `Ax` -> Face,   Center, Center
-- `Ay` -> Center, Face,   Center
-- `Az` -> Center, Center, Face
-- `C`  -> Center, Center, Center
-- `D`  -> Center, Center, Center
-
-<<<<<<< HEAD
-`solver.matrix` is precomputed with a value of `Δt = -1.0`
-
-The sparse matrix `A` can be constructed with
-=======
-```julia
-Axᵢ₊₁ ηᵢ₊₁ + Axᵢ ηᵢ₋₁ + Ayⱼ₊₁ ηⱼ₊₁ + Ayⱼ ηⱼ₋₁ + Azₖ₊₁ ηₖ₊₁ + Azₖ ηⱼ₋₁ 
-- 2 ( Axᵢ₊₁ + Axᵢ + Ayⱼ₊₁ + Ayⱼ + Azₖ₊₁ + Azₖ ) ηᵢⱼₖ 
-+   ( Cᵢⱼₖ + Dᵢⱼₖ/Δt^2 ) ηᵢⱼₖ = b
-```
+To have the equation solved at location `{Center, Center, Center}`, the coefficients must be
+specified at:
+- `Ax` -> `{Face,   Center, Center}`
+- `Ay` -> `{Center, Face,   Center}`
+- `Az` -> `{Center, Center, Face}`
+- `C`  -> `{Center, Center, Center}`
+- `D`  -> `{Center, Center, Center}`
 
 `solver.matrix` is precomputed with a placeholder timestep value of `placeholder_timestep = -1.0`.
->>>>>>> 4de4514b
 
 The sparse matrix `A` can be constructed with:
 - `SparseMatrixCSC(constructors...)` for CPU
 - `CuSparseMatrixCSC(constructors...)` for GPU
 
-The constructors are calculated based on the pentadiagonal coeffients passed as an input
+The matrix constructors are calculated based on the pentadiagonal coeffients passed as an input
 to `matrix_from_coefficients` function.
 
 To allow for variable time step, the diagonal term `- Az / (g * Δt²)` is only added later on
@@ -87,13 +74,8 @@
 
 Preconditioning is done through the various methods implemented in `Solvers/sparse_preconditioners.jl`.
     
-<<<<<<< HEAD
-The iterative_solver used can is to be chosen from the IterativeSolvers.jl package.
-The default solver is a Conjugate Gradient (`cg`).
-=======
 The `iterative_solver` used can is to be chosen from the IterativeSolvers.jl package. 
 The default solver is a Conjugate Gradient (`cg`):
->>>>>>> 4de4514b
 
 ```julia
 solver = HeptadiagonalIterativeSolver((Ax, Ay, Az, C, D); grid)
