push!(LOAD_PATH, joinpath(@__DIR__, ".."))

using BenchmarkTools
using CUDA
using Oceananigans
using Benchmarks

# Benchmark parameters

Architectures = has_cuda() ? [CPU, GPU] : [CPU]
Ns = [32, 64, 128, 256]

# Define benchmarks

SUITE = BenchmarkGroup()

for Arch in Architectures, N in Ns
    @info "Setting up benchmark: ($Arch, $N)..."

<<<<<<< HEAD
    grid = RegularCartesianGrid(size=(N, N, N), extent=(1, 1, 1))
    model = IncompressibleModel(architecture=Arch(), grid=grid)
=======
    grid = RectilinearGrid(FT, size=(N, N, N), extent=(1, 1, 1))
    model = NonhydrostaticModel(architecture=Arch(), grid=grid)
>>>>>>> 56fe1aa0

    time_step!(model, 1) # warmup

    benchmark = @benchmarkable begin
        @sync_gpu time_step!($model, 1)
    end samples=10

    SUITE[(Arch, N)] = benchmark
end
<|MERGE_RESOLUTION|>--- conflicted
+++ resolved
@@ -17,13 +17,8 @@
 for Arch in Architectures, N in Ns
     @info "Setting up benchmark: ($Arch, $N)..."
 
-<<<<<<< HEAD
-    grid = RegularCartesianGrid(size=(N, N, N), extent=(1, 1, 1))
-    model = IncompressibleModel(architecture=Arch(), grid=grid)
-=======
     grid = RectilinearGrid(FT, size=(N, N, N), extent=(1, 1, 1))
-    model = NonhydrostaticModel(architecture=Arch(), grid=grid)
->>>>>>> 56fe1aa0
+    model = NonhydrostaticModel(Arch(); grid)
 
     time_step!(model, 1) # warmup
 
